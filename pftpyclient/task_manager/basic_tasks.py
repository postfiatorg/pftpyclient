--- conflicted
+++ resolved
@@ -581,11 +581,7 @@
     
     @PerformanceMonitor.measure('send_xrp')
     def send_xrp(self, amount, destination, memo="", destination_tag=None):
-<<<<<<< HEAD
         return send_xrp(self.network_url, self.user_wallet, amount, destination, memo, destination_tag=destination_tag)
-=======
-        return send_xrp(self.network_url, self.user_wallet, amount, destination, memo, destination_tag)
->>>>>>> 40141769
 
     def convert_memo_dict(self, memo_dict):
         """Constructs a memo object from hex-encoded XRP memo fields.
@@ -1976,21 +1972,6 @@
         logger.error("Memo is not a string or a Memo object, raising ValueError")
         raise ValueError("Memo must be either a string or a Memo object")
     
-<<<<<<< HEAD
-    # Create payment transaction with optional destination tag
-    payment_args = {
-        "account": wallet.address,
-        "amount": xrpl.utils.xrp_to_drops(Decimal(amount)),
-        "destination": destination,
-        "memos": memos
-    }
-
-    # Add destination tag if provided
-    if destination_tag:
-        payment_args["destination_tag"] = destination_tag
-
-    payment = xrpl.models.transactions.Payment(**payment_args)
-=======
     # Create payment transaction args
     payment_args = {
         'account': wallet.address,
@@ -2002,8 +1983,7 @@
     # Add destination_tag if provided, converting to int
     if destination_tag:
         payment_args['destination_tag'] = int(destination_tag)
->>>>>>> 40141769
-
+    
     # Sign the transaction to get the hash
     # We need to derive the hash because the submit_and_wait function doesn't return a hash if transaction fails
     # TODO: tx_hash currently not used because it doesn't match the hash produced by xrpl.transaction.submit_and_wait
