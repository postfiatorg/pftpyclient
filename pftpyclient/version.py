<<<<<<< HEAD
VERSION = '0.2.4'
=======
VERSION = '0.2.3'
>>>>>>> 7e762e0e
<|MERGE_RESOLUTION|>--- conflicted
+++ resolved
@@ -1,5 +1 @@
-<<<<<<< HEAD
 VERSION = '0.2.4'
-=======
-VERSION = '0.2.3'
->>>>>>> 7e762e0e
