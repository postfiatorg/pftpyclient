--- conflicted
+++ resolved
@@ -9,10 +9,7 @@
 from threading import Thread, Event
 from pathlib import Path
 from enum import Enum, auto
-<<<<<<< HEAD
 from datetime import datetime
-=======
->>>>>>> 7ca66c16
 
 # Third-party imports
 import wx
@@ -2517,11 +2514,7 @@
             num_chunks = self.task_manager.calculate_required_chunks(compressed_memo)
 
             message = (
-<<<<<<< HEAD
                 f"Memo will be {'encrypted, ' if encrypt else ''}compressed and sent over {num_chunks} transaction(s) and "
-=======
-                f"Memo will be {"encrypted, " if encrypt else ""}compressed and sent over {num_chunks} transaction(s) and "
->>>>>>> 7ca66c16
                 f"cost 1 PFT per chunk ({num_chunks} PFT + {num_chunks * constants.MIN_XRP_PER_TRANSACTION} XRP total).\n\n"
                 f"Destination XRP Address: {recipient}\n"
                 f"Memo: {memo_text[:20]}{'...' if len(memo_text) > 20 else ''}\n\n"
