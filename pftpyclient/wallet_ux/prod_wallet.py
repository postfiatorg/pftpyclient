--- conflicted
+++ resolved
@@ -663,72 +663,7 @@
         # PAYMENTS
         #################################
 
-<<<<<<< HEAD
         self.build_payments_tab()
-=======
-        self.payments_tab = wx.Panel(self.tabs)
-        self.tabs.AddPage(self.payments_tab, "Payments")
-        self.payments_sizer = wx.BoxSizer(wx.VERTICAL)
-        self.payments_tab.SetSizer(self.payments_sizer)
-
-        # XRP Payment section
-        self.lbl_xrp_payment = wx.StaticText(self.payments_tab, label="XRP Payments:")
-        self.payments_sizer.Add(self.lbl_xrp_payment, flag=wx.ALL, border=5)
-
-        self.lbl_xrp_amount = wx.StaticText(self.payments_tab, label="Amount of XRP:")
-        self.payments_sizer.Add(self.lbl_xrp_amount, flag=wx.ALL, border=5)
-        self.txt_xrp_amount = wx.TextCtrl(self.payments_tab)
-        self.payments_sizer.Add(self.txt_xrp_amount, flag=wx.EXPAND | wx.ALL, border=5)
-
-        self.lbl_xrp_address = wx.StaticText(self.payments_tab, label="Payment Address:")
-        self.payments_sizer.Add(self.lbl_xrp_address, flag=wx.ALL, border=5)
-        self.txt_xrp_address_payment = wx.TextCtrl(self.payments_tab)
-        self.payments_sizer.Add(self.txt_xrp_address_payment, flag=wx.EXPAND | wx.ALL, border=5)
-
-        self.lbl_xrp_memo = wx.StaticText(self.payments_tab, label="Memo (Optional):")
-        self.payments_sizer.Add(self.lbl_xrp_memo, flag=wx.ALL, border=5)
-        self.txt_xrp_memo = wx.TextCtrl(self.payments_tab)
-        self.payments_sizer.Add(self.txt_xrp_memo, flag=wx.EXPAND | wx.ALL, border=5)
-
-        self.lbl_xrp_destination_tag = wx.StaticText(self.payments_tab, label="Destination Tag (Optional):")
-        self.payments_sizer.Add(self.lbl_xrp_destination_tag, flag=wx.ALL, border=5)
-        self.txt_xrp_destination_tag = wx.TextCtrl(self.payments_tab)
-        self.payments_sizer.Add(self.txt_xrp_destination_tag, flag=wx.EXPAND | wx.ALL, border=5)
-
-        self.btn_submit_xrp_payment = wx.Button(self.payments_tab, label="Submit Payment")
-        self.payments_sizer.Add(self.btn_submit_xrp_payment, flag=wx.ALL, border=5)
-        self.btn_submit_xrp_payment.Bind(wx.EVT_BUTTON, self.on_submit_xrp_payment)
-
-        # PFT Payment section
-        self.lbl_pft_payment = wx.StaticText(self.payments_tab, label="PFT Payments:")
-        self.payments_sizer.Add(self.lbl_pft_payment, flag=wx.ALL, border=5)
-
-        self.lbl_pft_amount = wx.StaticText(self.payments_tab, label="Amount of PFT:")
-        self.payments_sizer.Add(self.lbl_pft_amount, flag=wx.ALL, border=5)
-        self.txt_pft_amount = wx.TextCtrl(self.payments_tab)
-        self.payments_sizer.Add(self.txt_pft_amount, flag=wx.EXPAND | wx.ALL, border=5)
-
-        self.lbl_pft_address = wx.StaticText(self.payments_tab, label="Payment Address:")
-        self.payments_sizer.Add(self.lbl_pft_address, flag=wx.ALL, border=5)
-        self.txt_pft_address_payment = wx.TextCtrl(self.payments_tab)
-        self.payments_sizer.Add(self.txt_pft_address_payment, flag=wx.EXPAND | wx.ALL, border=5)
-
-        self.lbl_pft_memo = wx.StaticText(self.payments_tab, label="Memo (Optional):")
-        self.payments_sizer.Add(self.lbl_pft_memo, flag=wx.ALL, border=5)
-        self.txt_pft_memo = wx.TextCtrl(self.payments_tab)
-        self.payments_sizer.Add(self.txt_pft_memo, flag=wx.EXPAND | wx.ALL, border=5)
-
-        self.btn_submit_pft_payment = wx.Button(self.payments_tab, label="Submit Payment")
-        self.payments_sizer.Add(self.btn_submit_pft_payment, flag=wx.ALL, border=5)
-        self.btn_submit_pft_payment.Bind(wx.EVT_BUTTON, self.on_submit_pft_payment)
-
-        # # Add "Show Secret" button
-        # self.btn_show_secret = wx.Button(self.payments_tab, label="Show Secret")
-        # self.payments_sizer.Add(self.btn_show_secret, flag=wx.ALL, border=5)
-        # self.btn_show_secret.Bind(wx.EVT_BUTTON, self.on_show_secret)
-
-        self.panel.SetSizer(self.sizer)
->>>>>>> 40141769
 
         # Store reference to payments tab page
         self.tab_pages["Payments"] = self.payments_tab
@@ -2251,23 +2186,9 @@
                 logger.error(f"Error sending verification response: {e}")
                 wx.MessageBox(f"Error sending verification response: {e}", 'Verification Submission Error', wx.OK | wx.ICON_ERROR)
             else:
-<<<<<<< HEAD
                 self.verification_txt_details.SetValue("")
                 self.verification_txt_task_id.SetValue("")
                 wx.CallLater(REFRESH_GRIDS_AFTER_TASK_DELAY_SEC * 1000, self.refresh_grids, None)
-=======
-                try:
-                    if response:
-                        message = self.task_manager.ux__convert_response_object_to_status_message(response)
-                        wx.MessageBox(message, 'Verification Submission Result', wx.OK | wx.ICON_INFORMATION)
-                    else:
-                            logger.error("No response from send_verification_response")
-                except Exception as e:
-                    logger.error(f"Error converting response to status message: {e}")
-                else:
-                    self.txt_verification_details.SetValue("")
-                    self.txt_task_id.SetValue("")
->>>>>>> 40141769
 
         self.btn_submit_verification_details.SetLabel("Submit Verification Details")
         self.btn_submit_verification_details.Update()
@@ -2419,18 +2340,9 @@
             logger.error(f"Error submitting memo: {e}")
             wx.MessageBox(f"Error submitting memo: {e}", "Error", wx.OK | wx.ICON_ERROR)
         else:
-<<<<<<< HEAD
             self.txt_memo_input.SetValue("")
             wx.CallLater(REFRESH_GRIDS_AFTER_TASK_DELAY_SEC * 1000, self.refresh_grids, None)
-=======
-            response = self.task_manager.send_xrp(amount=self.txt_xrp_amount.GetValue(), 
-                                                            destination=self.txt_xrp_address_payment.GetValue(), 
-                                                            memo=self.txt_xrp_memo.GetValue(),
-                                                            destination_tag=self.txt_xrp_destination_tag.GetValue()
-            )
-            logger.debug(f"response: {response}")
-            formatted_response = self.format_response(response)
->>>>>>> 40141769
+
 
         self.btn_submit_memo.SetLabel("Submit Memo")
         self.set_wallet_ui_state(WalletUIState.IDLE)
