--- conflicted
+++ resolved
@@ -15,11 +15,6 @@
     requires_wallet_state,
     FUNDED_STATES,
     TRUSTLINED_STATES,
-<<<<<<< HEAD
-=======
-    INITIATED_STATES,
-    HANDSHAKED_STATES,
->>>>>>> 4e641b4f
     ACTIVATED_STATES
 )
 from pftpyclient.utilities.task_manager import (
@@ -42,11 +37,9 @@
 from enum import Enum, auto
 from pftpyclient.user_login.migrate_credentials import check_and_show_migration_dialog
 import traceback
-<<<<<<< HEAD
 import random
 import urllib.parse
-=======
->>>>>>> 4e641b4f
+
 
 from pftpyclient.wallet_ux.dialogs import *
 from pftpyclient.wallet_ux.dialogs import CustomDialog
@@ -97,18 +90,11 @@
     def __init__(self, gui):
         Thread.__init__(self, daemon=True)
         self.gui: WalletApp = gui
-<<<<<<< HEAD
         self.config = ConfigurationManager()
         self.ws_urls = self.config.get_ws_endpoints()
         self.ws_url_index = 0
         self.url = self.ws_urls[self.ws_url_index]
         logger.debug(f"Starting XRPL monitor thread with endpoint: {self.url}")
-=======
-        self.network_config = get_network_config()
-        self.nodes = self.network_config.websockets
-        self.current_node_index = 0
-        self.url = self.nodes[self.current_node_index]
->>>>>>> 4e641b4f
         self.loop = asyncio.new_event_loop()
         self.context = None
         self._stop_event = Event()
@@ -147,7 +133,6 @@
         """Helper method to safely update UI state from thread"""
         wx.CallAfter(self.gui.set_wallet_ui_state, state, message)
 
-<<<<<<< HEAD
     async def handle_connection_error(self, error_msg: str) -> bool:
         """
         Connection error handling with exponential backoff
@@ -171,19 +156,11 @@
         await asyncio.sleep(delay)
         self.reconnect_delay = min(self.reconnect_delay * 2, self.max_reconnect_delay)
         return True
-=======
-    async def watch_xrpl_account(self, address, wallet=None):
-        self.account = address
-        self.wallet = wallet
-        timeout = 10
-        check_interval = 10
->>>>>>> 4e641b4f
 
     async def monitor(self):
         """Main monitoring coroutine with error handling and reconnection logic"""
         while not self.stopped():
             try:
-<<<<<<< HEAD
                 await self.watch_xrpl_account(self.gui.wallet.classic_address, self.gui.wallet)
                 # Reset reconnection parameters on successful connection
                 self.reconnect_delay = 1
@@ -192,76 +169,10 @@
             except asyncio.CancelledError:
                 logger.debug("Monitor task cancelled")
                 break
-=======
-                async with xrpl.asyncio.clients.AsyncWebsocketClient(self.url) as self.client:
-                    while True:
-                        try: 
-                            response = await asyncio.wait_for(self.on_connected(), timeout=timeout)
-
-                            async for message in self.client:
-                                mtype = message.get("type")
-                                # Message type "ledgerClosed" is received when a new ledger is closed (block added to the ledger)
-                                if mtype == "ledgerClosed":
-                                    wx.CallAfter(self.gui.update_ledger, message)
-                                    # Only check account info if we are expecting a state change.
-                                    # This is necessary because the transaction stream can be delayed significantly.
-                                    # TODO: This is a hack to get around the delay.
-                                    # TODO: The issue might be caused by a logic flaw in the on_connected() method.
-                                    if self.expecting_state_change:
-                                        logger.debug(f"Checking account info because we are expecting a state change.")
-                                        try:
-                                            response = await asyncio.wait_for(
-                                                self.client.request(xrpl.models.requests.AccountInfo(
-                                                    account=self.account,
-                                                    ledger_index="validated"
-                                                )),
-                                                timeout=timeout
-                                            )
-                                            wx.CallAfter(self.gui.update_account, response.result["account_data"])
-                                            wx.CallAfter(self.gui.run_bg_job, self.gui.update_tokens(self.account))                                       
-                                        except asyncio.TimeoutError:
-                                            logger.warning(f"Request to {self.url} timed out. Switching to next node.")
-                                            self.switch_node()
-                                            return
-                                        except Exception as e:
-                                            logger.error(f"Error processing request: {e}")
-                                # Message type "transaction" is received when a transaction is detected
-                                elif mtype == "transaction":
-                                    try:
-                                        response = await asyncio.wait_for(
-                                            self.client.request(xrpl.models.requests.AccountInfo(
-                                                account=self.account,
-                                                ledger_index="validated"
-                                            )),
-                                            timeout=timeout
-                                        )
-                                        wx.CallAfter(self.gui.update_account, response.result["account_data"])
-                                        wx.CallAfter(self.gui.run_bg_job, self.gui.update_tokens(self.account))
-                                    except asyncio.TimeoutError:
-                                        logger.warning(f"Request to {self.url} timed out. Switching to next node.")
-                                        self.switch_node()
-                                        return
-                                    except Exception as e:
-                                        logger.error(f"Error processing request: {e}")
-                                await asyncio.sleep(check_interval)
-
-                        except asyncio.TimeoutError:
-                            logger.warning(f"Node {self.url} timed out. Switching to next node.")
-                            self.switch_node()
-                            return
-                        except Exception as e:
-                            if "actNotFound" in str(e):
-                                logger.debug(f"Account {self.account} not found yet, waiting...")
-                                continue
-                            else:
-                                logger.error(f"Unexpected error in monitoring loop: {e}")
-                            await asyncio.sleep(check_interval)
->>>>>>> 4e641b4f
 
             except Exception as e:
                 if self.stopped():
                     break
-<<<<<<< HEAD
 
                 await self.handle_connection_error(f"Error in monitor: {e}")
     
@@ -368,31 +279,6 @@
             logger.error(f"Error processing transaction update: {e}")
             logger.error(traceback.format_exc())
             self.set_ui_state(WalletUIState.IDLE, f"Error: {str(e)}")
-=======
-                logger.error(f"Error in watch_xrpl_account: {e}")
-
-    async def on_connected(self):
-        logger.debug(f"on_connected: {self.account}")
-        response = await self.client.request(xrpl.models.requests.Subscribe(
-            streams=["ledger"],
-            accounts=[self.account]
-        ))
-        wx.CallAfter(self.gui.update_ledger, response.result)
-        response = await self.client.request(xrpl.models.requests.AccountInfo(
-            account=self.account,
-            ledger_index="validated"
-        ))
-        if response.is_successful():
-            logger.debug(f"on_connected success result: {response.result}")
-            wx.CallAfter(self.gui.update_account, response.result["account_data"])
-            wx.CallAfter(self.gui.run_bg_job, self.gui.update_tokens(self.account))
-            return response
-        else:
-            if response.result.get("error") == "actNotFound":
-                raise Exception("actNotFound")
-            logger.error(f"Error in on_connected: {response.result}")
-            raise Exception(str(response.result))
->>>>>>> 4e641b4f
 
 class WalletApp(wx.Frame):
 
@@ -459,11 +345,7 @@
         wx.Frame.__init__(self, None, title="Post Fiat Client Wallet Beta v.0.1", size=(1150, 700))
         self.default_size = (1150, 700)
         self.min_size = (800, 600)
-<<<<<<< HEAD
         self.max_size = (1600, 1000)
-=======
-        self.max_size = (1600, 1200)
->>>>>>> 4e641b4f
         self.zoom_factor = 1.0
         self.SetMinSize(self.min_size)
         self.SetMaxSize(self.max_size)
@@ -1129,11 +1011,7 @@
                 
             password = dialog.GetValue()
             dialog.Destroy()
-<<<<<<< HEAD
             # wx.CallLater(constants.REFRESH_GRIDS_AFTER_TASK_DELAY_SEC * 1000, self.refresh_grids, None)
-=======
-            wx.CallLater(constants.REFRESH_GRIDS_AFTER_TASK_DELAY_SEC * 1000, self.refresh_grids, None)
->>>>>>> 4e641b4f
         
             if not self.task_manager.verify_password(password):
                 wx.MessageBox("Incorrect password", "Error", wx.OK | wx.ICON_ERROR)
@@ -1197,11 +1075,7 @@
         
         self.btn_send.Enable()
         self.btn_send.SetLabel("Send")
-<<<<<<< HEAD
         # self._sync_and_refresh()
-=======
-        self._sync_and_refresh()
->>>>>>> 4e641b4f
         self.set_wallet_ui_state(WalletUIState.IDLE)
 
     def populate_username_dropdown(self):
@@ -1323,15 +1197,9 @@
         self.btn_cache_user = wx.Button(content_panel, label="Cache Credentials")
         content_sizer.Add(self.btn_cache_user, 0, wx.ALL | wx.EXPAND, 10)
         self.btn_cache_user.Bind(wx.EVT_BUTTON, self.on_cache_user)
-<<<<<<< HEAD
 
         content_panel.SetSizer(content_sizer)
 
-=======
-
-        content_panel.SetSizer(content_sizer)
-
->>>>>>> 4e641b4f
         # Add content panel to main sizer with centering
         main_sizer.AddStretchSpacer(1)
         main_sizer.Add(content_panel, 0, wx.ALIGN_CENTER | wx.ALL, 20)
@@ -1832,7 +1700,6 @@
 
         self.Destroy()
 
-<<<<<<< HEAD
     # def start_pft_update_timer(self):
     #     self.pft_update_timer = wx.Timer(self)
     #     self.Bind(wx.EVT_TIMER, self.on_pft_update_timer, self.pft_update_timer)
@@ -1842,17 +1709,6 @@
     #     self.tx_update_timer = wx.Timer(self)
     #     self.Bind(wx.EVT_TIMER, self.on_transaction_update_timer, self.tx_update_timer)
     #     self.tx_update_timer.Start(constants.UPDATE_TIMER_INTERVAL_SEC * 1000)
-=======
-    def start_pft_update_timer(self):
-        self.pft_update_timer = wx.Timer(self)
-        self.Bind(wx.EVT_TIMER, self.on_pft_update_timer, self.pft_update_timer)
-        self.pft_update_timer.Start(constants.UPDATE_TIMER_INTERVAL_SEC * 1000)
-
-    def start_transaction_update_timer(self):
-        self.tx_update_timer = wx.Timer(self)
-        self.Bind(wx.EVT_TIMER, self.on_transaction_update_timer, self.tx_update_timer)
-        self.tx_update_timer.Start(constants.UPDATE_TIMER_INTERVAL_SEC * 1000)
->>>>>>> 4e641b4f
 
     def _sync_and_refresh(self):
         """Internal method to sync transactions and refresh grids"""
@@ -2300,13 +2156,8 @@
             except Exception as e:
                 logger.error(f"Error accepting task: {e}")
                 wx.MessageBox(f"Error accepting task: {e}", 'Task Acceptance Error', wx.OK | wx.ICON_ERROR)
-<<<<<<< HEAD
             # else:
             #     wx.CallLater(constants.REFRESH_GRIDS_AFTER_TASK_DELAY_SEC * 1000, self._sync_and_refresh)
-=======
-            else:
-                wx.CallLater(constants.REFRESH_GRIDS_AFTER_TASK_DELAY_SEC * 1000, self._sync_and_refresh)
->>>>>>> 4e641b4f
         dialog.Destroy()
 
         self.btn_accept_task.SetLabel("Accept Task")
@@ -2351,13 +2202,8 @@
             except Exception as e:
                 logger.error(f"Error refusing task: {e}")
                 wx.MessageBox(f"Error refusing task: {e}", 'Task Refusal Error', wx.OK | wx.ICON_ERROR)
-<<<<<<< HEAD
             # else:
             #     wx.CallLater(constants.REFRESH_GRIDS_AFTER_TASK_DELAY_SEC * 1000, self._sync_and_refresh)
-=======
-            else:
-                wx.CallLater(constants.REFRESH_GRIDS_AFTER_TASK_DELAY_SEC * 1000, self._sync_and_refresh)
->>>>>>> 4e641b4f
 
         dialog.Destroy()
         self.btn_refuse_task.SetLabel("Refuse Task")
@@ -2402,13 +2248,8 @@
             except Exception as e:
                 logger.error(f"Error submitting initial completion: {e}")
                 wx.MessageBox(f"Error submitting initial completion: {e}", 'Task Submission Error', wx.OK | wx.ICON_ERROR)
-<<<<<<< HEAD
             # else:
             #     wx.CallLater(constants.REFRESH_GRIDS_AFTER_TASK_DELAY_SEC * 1000, self._sync_and_refresh)
-=======
-            else:
-                wx.CallLater(constants.REFRESH_GRIDS_AFTER_TASK_DELAY_SEC * 1000, self._sync_and_refresh)
->>>>>>> 4e641b4f
         dialog.Destroy()
 
         self.btn_submit_for_verification.SetLabel("Submit for Verification")
@@ -2460,11 +2301,7 @@
                 result_dialog = SelectableMessageDialog(self, "Task Refusal Result", formatted_response)
                 result_dialog.ShowModal()
                 result_dialog.Destroy()
-<<<<<<< HEAD
                 # wx.CallLater(constants.REFRESH_GRIDS_AFTER_TASK_DELAY_SEC * 1000, self._sync_and_refresh)
-=======
-                wx.CallLater(constants.REFRESH_GRIDS_AFTER_TASK_DELAY_SEC * 1000, self._sync_and_refresh)
->>>>>>> 4e641b4f
             except Exception as e:
                 wx.MessageBox(f"Error refusing task: {e}", "Error", wx.OK | wx.ICON_ERROR)
 
@@ -2505,11 +2342,7 @@
                 self.verification_txt_task_id.SetLabel("")
                 self.btn_submit_verification_details.SetLabel("Submit Verification Details")
                 self.btn_submit_verification_details.Update()
-<<<<<<< HEAD
                 # wx.CallLater(constants.REFRESH_GRIDS_AFTER_TASK_DELAY_SEC * 1000, self._sync_and_refresh)
-=======
-                wx.CallLater(constants.REFRESH_GRIDS_AFTER_TASK_DELAY_SEC * 1000, self._sync_and_refresh)
->>>>>>> 4e641b4f
 
         self.btn_submit_verification_details.SetLabel("Submit Verification Details")
         self.btn_submit_verification_details.Update()
@@ -2657,12 +2490,7 @@
             wx.MessageBox(f"Error submitting memo: {e}", "Error", wx.OK | wx.ICON_ERROR)
         else:
             self.txt_memo_input.SetValue("")
-<<<<<<< HEAD
             # wx.CallLater(constants.REFRESH_GRIDS_AFTER_TASK_DELAY_SEC * 1000, self._sync_and_refresh)
-=======
-            wx.CallLater(constants.REFRESH_GRIDS_AFTER_TASK_DELAY_SEC * 1000, self._sync_and_refresh)
-
->>>>>>> 4e641b4f
 
         self.btn_submit_memo.SetLabel("Submit Memo")
         self.set_wallet_ui_state(WalletUIState.IDLE)
@@ -2717,13 +2545,8 @@
                     logger.error(traceback.format_exc())
                     dialog.show_error(str(e))
                     continue
-<<<<<<< HEAD
                 # else:
                 #     wx.CallLater(constants.REFRESH_GRIDS_AFTER_TASK_DELAY_SEC * 1000, self._sync_and_refresh)
-=======
-                else:
-                    wx.CallLater(constants.REFRESH_GRIDS_AFTER_TASK_DELAY_SEC * 1000, self._sync_and_refresh)
->>>>>>> 4e641b4f
             else:
                 break
         dialog.Destroy()
@@ -3102,7 +2925,6 @@
             logger.error(f"Connection test failed for {endpoint}: {e}")
             logger.error(f"Full traceback:\n{traceback.format_exc()}")
             return False
-<<<<<<< HEAD
     
     async def _test_ws_connection(self, endpoint: str) -> bool:
         """Test WebSocket connection asynchronously"""
@@ -3169,8 +2991,6 @@
             
             self.worker = XRPLMonitorThread(self)
             self.worker.start()
-=======
->>>>>>> 4e641b4f
 
 def main():
     logger.info("Starting Post Fiat Wallet")
